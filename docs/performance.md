# Performance Guide

## PostgreSQL Setup Options

| Environment | Setup Command | Use Case | Status |
|-------------|---------------|----------|--------|
| **🐳 Docker PostgreSQL** | `docker-compose up -d` | Containerized environment | Available |
| **💻 Local PostgreSQL** | `brew services start postgresql@16` | Development environment | **Currently Active** |

## Current Setup

**Local PostgreSQL 16** is currently active and running via Homebrew services. This provides the best performance for development and benchmarking.

### Local PostgreSQL Details
- **Version**: PostgreSQL 16 (LTS)
- **Installation**: Homebrew (`brew install postgresql@16`)
- **Service**: `brew services start postgresql@16`
- **Database**: `crablet` (created automatically)
- **Port**: 5432 (default)
- **Performance**: Optimized for local development

## Performance Guides

| Guide | Environment | Datasets | Description |
|-------|-------------|----------|-------------|
| **[Local PostgreSQL Performance](performance-local.md)** | Local PostgreSQL 16 | Tiny, Small, Medium | **Latest benchmark results** |
| **[Docker PostgreSQL Performance](performance-docker.md)** | Docker PostgreSQL 16 | Tiny, Small, Medium | Containerized benchmark results |

## Local vs Docker PostgreSQL Comparison

| Aspect | Local PostgreSQL | Docker PostgreSQL |
|--------|------------------|-------------------|
| **Performance** | **Faster** - Direct system access | Slower - Container overhead |
| **Setup** | One-time Homebrew install | Docker Compose required |
| **Resource Usage** | Native system resources | Containerized with limits |
| **Persistence** | Native PostgreSQL data directory | Docker volumes |
| **Network** | Localhost (127.0.0.1:5432) | Docker network |
| **Configuration** | System-level PostgreSQL config | Container environment |
| **Development** | **Recommended** for local development | Good for CI/CD and testing |

### Performance Differences
<<<<<<< HEAD
- **Local PostgreSQL**: ~20-30% faster for most operations
- **Docker PostgreSQL**: Additional latency from containerization
- **Memory**: Local uses system memory, Docker has container limits
- **I/O**: Local has direct disk access, Docker uses volume mounts
=======

**Local PostgreSQL vs Docker PostgreSQL Performance Comparison (Realistic Benchmarks)**:

| Operation | Dataset | Local PostgreSQL | Docker PostgreSQL | Performance Gain |
|-----------|---------|------------------|-------------------|------------------|
| **Append** | Tiny | 8,668 ops/sec | 2,142 ops/sec | **4.0x faster** |
| **Append** | Small | 9,096 ops/sec | 2,348 ops/sec | **3.9x faster** |
| **Append** | Medium | 9,061 ops/sec | 2,175 ops/sec | **4.2x faster** |
| **AppendIf No Conflict** | Tiny | 7,604 ops/sec | 2,139 ops/sec | **3.6x faster** |
| **AppendIf No Conflict** | Small | 7,041 ops/sec | 2,172 ops/sec | **3.2x faster** |
| **AppendIf No Conflict** | Medium | 7,290 ops/sec | 2,020 ops/sec | **3.6x faster** |
| **AppendIf With Conflict** | Tiny | 4,221 ops/sec | 1,026 ops/sec | **4.1x faster** |
| **AppendIf With Conflict** | Small | 4,021 ops/sec | 1,140 ops/sec | **3.5x faster** |
| **AppendIf With Conflict** | Medium | 4,179 ops/sec | 1,027 ops/sec | **4.1x faster** |
| **ProjectStream** | Tiny | 8,398 ops/sec | 3,586 ops/sec | **2.3x faster** |
| **ProjectStream** | Small | 10,000 ops/sec | 3,628 ops/sec | **2.8x faster** |
| **ProjectStream** | Medium | 10,000 ops/sec | 3,369 ops/sec | **3.0x faster** |
| **Project** | Tiny | 6,082 ops/sec | 1,558 ops/sec | **3.9x faster** |
| **Project** | Small | 7,119 ops/sec | 1,464 ops/sec | **4.9x faster** |
| **Project** | Medium | 7,213 ops/sec | 1,419 ops/sec | **5.1x faster** |
| **Query** | Tiny | 13,219 ops/sec | 2,041 ops/sec | **6.5x faster** |
| **Query** | Small | 13,236 ops/sec | 2,594 ops/sec | **5.1x faster** |
| **Query** | Medium | 13,242 ops/sec | 2,038 ops/sec | **6.5x faster** |
| **QueryStream** | Tiny | 17,242 ops/sec | 4,539 ops/sec | **3.8x faster** |
| **QueryStream** | Small | 18,691 ops/sec | 4,598 ops/sec | **4.1x faster** |
| **QueryStream** | Medium | 19,407 ops/sec | 4,932 ops/sec | **3.9x faster** |
| **ProjectionLimits** | Tiny | 6,093 ops/sec | 1,281 ops/sec | **4.8x faster** |
| **ProjectionLimits** | Small | 6,837 ops/sec | 1,344 ops/sec | **5.1x faster** |
| **ProjectionLimits** | Medium | 6,933 ops/sec | 1,294 ops/sec | **5.4x faster** |

**Key Performance Insights**:
- **Local PostgreSQL**: 3.2-6.5x faster across all operations with realistic benchmarks
- **Read Operations**: Query and QueryStream show the largest performance gains (5.1-6.5x faster)
- **Write Operations**: Append and AppendIf show significant improvements (3.2-4.2x faster)
- **Projection Operations**: Project and ProjectStream perform 2.3-5.1x faster
- **Realistic Benchmarks**: Performance differences are more pronounced than generic benchmarks
- **Business Logic**: Realistic event structures and queries show true production performance
>>>>>>> 15abd7e2

## Environment Switching

To switch between PostgreSQL environments:

### Switch to Local PostgreSQL
```bash
# Stop Docker PostgreSQL
docker-compose down

# Start Local PostgreSQL
brew services start postgresql@16

<<<<<<< HEAD
# Run benchmarks
cd internal/benchmarks
go test -bench="BenchmarkAppend" -benchmem -benchtime=2s -timeout=10m .
=======
# Run realistic benchmarks
cd internal/benchmarks
go test -bench="BenchmarkAppend_.*_Realistic" -benchmem -benchtime=2s -timeout=10m .
>>>>>>> 15abd7e2
```

### Switch to Docker PostgreSQL
```bash
# Stop Local PostgreSQL
brew services stop postgresql@16

# Start Docker PostgreSQL
docker-compose up -d

<<<<<<< HEAD
# Run benchmarks
cd internal/benchmarks
go test -bench="BenchmarkAppend" -benchmem -benchtime=2s -timeout=10m .
=======
# Run realistic benchmarks
cd internal/benchmarks
go test -bench="BenchmarkAppend_.*_Realistic" -benchmem -benchtime=2s -timeout=10m .
>>>>>>> 15abd7e2
```

## Dataset Sizes

| Dataset | Courses | Students | Enrollments |
|---------|---------|----------|-------------|
| **Tiny** | 5 | 10 | 20 |
| **Small** | 500 | 5,000 | 25,000 |
| **Medium** | 1,000 | 10,000 | 50,000 |
<|MERGE_RESOLUTION|>--- conflicted
+++ resolved
@@ -39,12 +39,6 @@
 | **Development** | **Recommended** for local development | Good for CI/CD and testing |
 
 ### Performance Differences
-<<<<<<< HEAD
-- **Local PostgreSQL**: ~20-30% faster for most operations
-- **Docker PostgreSQL**: Additional latency from containerization
-- **Memory**: Local uses system memory, Docker has container limits
-- **I/O**: Local has direct disk access, Docker uses volume mounts
-=======
 
 **Local PostgreSQL vs Docker PostgreSQL Performance Comparison (Realistic Benchmarks)**:
 
@@ -82,7 +76,6 @@
 - **Projection Operations**: Project and ProjectStream perform 2.3-5.1x faster
 - **Realistic Benchmarks**: Performance differences are more pronounced than generic benchmarks
 - **Business Logic**: Realistic event structures and queries show true production performance
->>>>>>> 15abd7e2
 
 ## Environment Switching
 
@@ -96,15 +89,9 @@
 # Start Local PostgreSQL
 brew services start postgresql@16
 
-<<<<<<< HEAD
-# Run benchmarks
-cd internal/benchmarks
-go test -bench="BenchmarkAppend" -benchmem -benchtime=2s -timeout=10m .
-=======
 # Run realistic benchmarks
 cd internal/benchmarks
 go test -bench="BenchmarkAppend_.*_Realistic" -benchmem -benchtime=2s -timeout=10m .
->>>>>>> 15abd7e2
 ```
 
 ### Switch to Docker PostgreSQL
@@ -115,15 +102,9 @@
 # Start Docker PostgreSQL
 docker-compose up -d
 
-<<<<<<< HEAD
-# Run benchmarks
-cd internal/benchmarks
-go test -bench="BenchmarkAppend" -benchmem -benchtime=2s -timeout=10m .
-=======
 # Run realistic benchmarks
 cd internal/benchmarks
 go test -bench="BenchmarkAppend_.*_Realistic" -benchmem -benchtime=2s -timeout=10m .
->>>>>>> 15abd7e2
 ```
 
 ## Dataset Sizes
