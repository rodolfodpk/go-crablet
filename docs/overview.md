# Overview: Dynamic Consistency Boundary (DCB) in go-crablet

go-crablet is a Go library for event sourcing, exploring concepts inspired by the [Dynamic Consistency Boundary (DCB)](https://dcb.events/) pattern. We're exploring how DCB might enable you to:

- Project multiple states and check business invariants in a single query
- Use tag-based, OR-combined queries for cross-entity consistency
- Enforce optimistic concurrency with combined append conditions

## Key Concepts

- **Batch Projection**: Project multiple states (decision model) in one database query
- **Combined Append Condition**: Use a single, OR-combined query for optimistic locking
- **Tag-based Queries**: Flexible, cross-entity queries using tags
- **Streaming**: Process events efficiently for large datasets
- **Transaction-based Ordering**: Uses PostgreSQL transaction IDs for true event ordering

## Core Interface

```go
type EventStore interface {
    // Simple append without conditions (Read Committed)
    Append(ctx context.Context, events []InputEvent) error
    
    // Conditional append (Repeatable Read)
    AppendIf(ctx context.Context, events []InputEvent, condition AppendCondition) error
    
    // Conditional append with strongest consistency (Serializable)
    AppendIfIsolated(ctx context.Context, events []InputEvent, condition AppendCondition) error
    
    // Read events matching a query
    Read(ctx context.Context, query Query) ([]Event, error)
    ReadWithOptions(ctx context.Context, query Query, options *ReadOptions) ([]Event, error)
    
    // Project multiple states using projectors
    ProjectDecisionModel(ctx context.Context, projectors []BatchProjector) (map[string]any, AppendCondition, error)
}

type ReadOptions struct {
    Cursor    *Cursor `json:"cursor"` // (transaction_id, position) tracking
    Limit     *int    `json:"limit"`
    BatchSize *int    `json:"batch_size"`
}

type Cursor struct {
    TransactionID uint64 `json:"transaction_id"`
    Position      int64  `json:"position"`
}
```

## Transaction ID Ordering

go-crablet uses PostgreSQL's `xid8` transaction IDs for event ordering and optimistic locking:

- **True ordering**: No gaps or out-of-order events
- **Optimistic locking**: Uses transaction IDs for conflict detection
- **Cursor-based**: Combines `(transaction_id, position)` for precise positioning

## DCB Decision Model Pattern

We're exploring how a Dynamic Consistency Boundary decision model might work:

1. Define projectors for each business rule or invariant
2. Project all states in a single query
3. Build a combined append condition
4. Append new events only if all invariants still hold

## Example: Course Subscription

```go
projectors := []dcb.BatchProjector{
    {ID: "courseExists", StateProjector: dcb.StateProjector{...}},
    {ID: "numSubscriptions", StateProjector: dcb.StateProjector{...}},
}
states, appendCond, _ := store.ProjectDecisionModel(ctx, projectors)
if !states["courseExists"].(bool) { 
    store.Append(ctx, []dcb.InputEvent{...}) 
}
if states["numSubscriptions"].(int) < 2 { 
    store.AppendIf(ctx, []dcb.InputEvent{...}, appendCond) 
}
```

## Transaction Isolation Levels

go-crablet automatically chooses the optimal PostgreSQL transaction isolation level for each append method:

- **Append**: Uses **Read Committed** (fastest, safe for simple appends)
- **AppendIf**: Uses **Repeatable Read** (strong consistency for conditional appends)
- **AppendIfIsolated**: Uses **Serializable** (strongest consistency for critical operations)

Isolation levels are **implicit and not configurable** in the API. This ensures the best balance of safety and performance for each operation.

<<<<<<< HEAD
## Performance Comparison Across Isolation Levels

Benchmark results from web-app load testing (30-second tests, multiple VUs):

| Metric | Append (Read Committed) | AppendIf (Repeatable Read) | AppendIfIsolated (Serializable) |
|--------|------------------------|---------------------------|--------------------------------|
| **Throughput** | 79.2 req/s | 61.7 req/s | 12.4 req/s |
| **Avg Response Time** | 24.87ms | 12.82ms | 13.4ms |
| **p95 Response Time** | 49.16ms | 21.86ms | 30.62ms |
| **Success Rate** | 100% | 100% | 100% |
| **VUs** | 10 | 10 | 5 |
| **Use Case** | Simple appends | Conditional appends | Critical operations |

### Key Performance Insights

- **AppendIf is fastest**: Conditional appends with Repeatable Read isolation actually perform better than simple appends
- **Excellent reliability**: All isolation levels achieve 100% success rate
- **Reasonable trade-offs**: Serializable isolation provides strongest consistency with acceptable performance
- **Optimized implementation**: Cursor-based optimistic locking and SQL functions are highly efficient

### When to Use Each Isolation Level

- **Append**: Use for simple event appends where no conditions are needed
- **AppendIf**: Use for most conditional appends - best performance with strong consistency
- **AppendIfIsolated**: Use for critical operations requiring the strongest consistency guarantees

=======
>>>>>>> 26774d8d
## Implementation Details

- **Database**: PostgreSQL with events table and append functions
- **Streaming**: Multiple approaches for different dataset sizes
- **Extensions**: Channel-based streaming for Go-idiomatic processing

See [examples](examples.md) for complete working examples including course subscriptions and money transfers, and [getting-started](getting-started.md) for setup instructions.<|MERGE_RESOLUTION|>--- conflicted
+++ resolved
@@ -90,7 +90,6 @@
 
 Isolation levels are **implicit and not configurable** in the API. This ensures the best balance of safety and performance for each operation.
 
-<<<<<<< HEAD
 ## Performance Comparison Across Isolation Levels
 
 Benchmark results from web-app load testing (30-second tests, multiple VUs):
@@ -117,8 +116,14 @@
 - **AppendIf**: Use for most conditional appends - best performance with strong consistency
 - **AppendIfIsolated**: Use for critical operations requiring the strongest consistency guarantees
 
-=======
->>>>>>> 26774d8d
+## Implementation Details
+
+- **Database**: PostgreSQL with events table and append functions
+- **Streaming**: Multiple approaches for different dataset sizes
+- **Extensions**: Channel-based streaming for Go-idiomatic processing
+
+See [examples](examples.md) for complete working examples including course subscriptions and money transfers, and [getting-started](getting-started.md) for setup instructions.
+
 ## Implementation Details
 
 - **Database**: PostgreSQL with events table and append functions
